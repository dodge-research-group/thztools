# Configuration file for the Sphinx documentation builder.
#
# This file only contains a selection of the most common options. For a full
# list see the documentation:
# https://www.sphinx-doc.org/en/master/usage/configuration.html

# -- Path setup --------------------------------------------------------------

# If extensions (or modules to document with autodoc) are in another directory,
# add these directories to sys.path here. If the directory is relative to the
# documentation root, use os.path.abspath to make it absolute, like shown here.
#
import os
import sys

sys.path.insert(0, os.path.abspath('../../thztools'))

# -- Project information -----------------------------------------------------

project = 'THzTools'
project_copyright = '2023, Steve Dodge'
author = 'Steve Dodge'

release = '0.1'
version = '0.1.0'

# -- General configuration ---------------------------------------------------

# Add any Sphinx extension module names here, as strings. They can be
# extensions coming with Sphinx (named 'sphinx.ext.*') or your custom
# ones.
extensions = [
    'sphinx.ext.autosummary',
    'sphinx.ext.autodoc',
    'sphinx.ext.mathjax',
    'sphinx.ext.todo',
    'sphinx.ext.viewcode',
    'sphinx.ext.napoleon',
    'sphinx.ext.intersphinx',
    'sphinx.ext.extlinks',
    'sphinx.ext.ifconfig',
]

autodoc_typehints = "signature"
autodoc_type_aliases = {
    "ArrayLike": "ArrayLike",
    "Boolean": "bool",
    "BooleanOrArrayLike": "BooleanOrArrayLike",
    "BooleanOrNDArray": "BooleanOrNDArray",
    "DType": "DType",
    "DTypeBoolean": "DTypeBoolean",
    "DTypeComplex": "DTypeComplex",
    "DTypeFloating": "DTypeFloating",
    "DTypeInteger": "DTypeInteger",
    "DTypeNumber": "DTypeNumber",
    "Floating": "float",
    "FloatingOrArrayLike": "FloatingOrArrayLike",
    "FloatingOrNDArray": "FloatingOrNDArray",
    "Integer": "int",
    "IntegerOrArrayLike": "IntegerOrArrayLike",
    "IntegerOrNDArray": "IntegerOrNDArray",
    "NestedSequence": "NestedSequence",
    "Number": "Number",
    "NumberOrArrayLike": "NumberOrArrayLike",
    "NumberOrNDArray": "NumberOrNDArray",
    "StrOrArrayLike": "StrOrArrayLike",
    "StrOrNDArray": "StrOrNDArray",
}

autosummary_generate = True
napoleon_google_docstring = False
napoleon_use_param = False
napoleon_use_ivar = True

# Add any paths that contain templates here, relative to this directory.
templates_path = ['_templates']

# The suffix(es) of source filenames.
# You can specify multiple suffix as a list of string:
#
# source_suffix = ['.rst', '.md']
source_suffix = '.rst'

# The master toctree document.
master_doc = 'index'

# List of patterns, relative to source directory, that match files and
# directories to ignore when looking for source files.
# This pattern also affects html_static_path and html_extra_path.
exclude_patterns = ['_build', 'Thumbs.db', '.DS_Store']

# The name of the Pygments (syntax highlighting) style to use.
pygments_style = 'default'

mathjax_path = "https://cdn.jsdelivr.net/npm/mathjax@3/es5/tex-mml-chtml.js"

# -- Options for HTML output -------------------------------------------------

# The theme to use for HTML and HTML Help pages.  See the documentation for
# a list of builtin themes.
#
# html_theme = 'sphinx_rtd_theme'
html_theme = 'pydata_sphinx_theme'

# Add any paths that contain custom static files (such as style sheets) here,
# relative to this directory. They are copied after the builtin static files,
# so a file named "default.css" will overwrite the builtin "default.css".
html_static_path = ['_static']

<<<<<<< HEAD
# html_logo = '../../docs/build/html/_static/logo.png'
=======
# html_logo = './_static/logo.png'
>>>>>>> 7ae396a2

html_theme_options = {
    "logo": {
        "text": "THzTools Documentation",
    },

    "icon_links": [
        {
            # Label for this link
            "name": "GitHub",
            # URL where the link will redirect (required)
            "url": "https://github.com/dodge-research-group/thztools",
            # Icon class (if "type": "fontawesome"), or path to local image
            # (if "type": "local")
            "icon": "fab fa-github-square",
            # The type of image to be used (see below for details)
            "type": "fontawesome",
        }
    ]

}

# -- Options for HTMLHelp output ---------------------------------------------

# Output file base name for HTML help builder.
htmlhelp_basename = 'thztoolsdoc'

# -- Options for LaTeX output ------------------------------------------------

latex_elements = {
    # The paper size ('letterpaper' or 'a4paper').
    #
    'papersize': 'letterpaper',

    # The font size ('10pt', '11pt' or '12pt').
    #
    'pointsize': '10pt',

    # Additional stuff for the LaTeX preamble.
    #
    'preamble': '',

    # Latex figure (float) alignment
    #
    'figure_align': 'htbp',
}

# Grouping the document tree into LaTeX files. List of tuples
# (source start file, target name, title,
#  author, documentclass [howto, manual, or own class]).
latex_documents = [
    (master_doc, 'thztools.tex', 'thztools Documentation',
     'thztools', 'manual'),
]
<|MERGE_RESOLUTION|>--- conflicted
+++ resolved
@@ -1,168 +1,164 @@
-# Configuration file for the Sphinx documentation builder.
-#
-# This file only contains a selection of the most common options. For a full
-# list see the documentation:
-# https://www.sphinx-doc.org/en/master/usage/configuration.html
-
-# -- Path setup --------------------------------------------------------------
-
-# If extensions (or modules to document with autodoc) are in another directory,
-# add these directories to sys.path here. If the directory is relative to the
-# documentation root, use os.path.abspath to make it absolute, like shown here.
-#
-import os
-import sys
-
-sys.path.insert(0, os.path.abspath('../../thztools'))
-
-# -- Project information -----------------------------------------------------
-
-project = 'THzTools'
-project_copyright = '2023, Steve Dodge'
-author = 'Steve Dodge'
-
-release = '0.1'
-version = '0.1.0'
-
-# -- General configuration ---------------------------------------------------
-
-# Add any Sphinx extension module names here, as strings. They can be
-# extensions coming with Sphinx (named 'sphinx.ext.*') or your custom
-# ones.
-extensions = [
-    'sphinx.ext.autosummary',
-    'sphinx.ext.autodoc',
-    'sphinx.ext.mathjax',
-    'sphinx.ext.todo',
-    'sphinx.ext.viewcode',
-    'sphinx.ext.napoleon',
-    'sphinx.ext.intersphinx',
-    'sphinx.ext.extlinks',
-    'sphinx.ext.ifconfig',
-]
-
-autodoc_typehints = "signature"
-autodoc_type_aliases = {
-    "ArrayLike": "ArrayLike",
-    "Boolean": "bool",
-    "BooleanOrArrayLike": "BooleanOrArrayLike",
-    "BooleanOrNDArray": "BooleanOrNDArray",
-    "DType": "DType",
-    "DTypeBoolean": "DTypeBoolean",
-    "DTypeComplex": "DTypeComplex",
-    "DTypeFloating": "DTypeFloating",
-    "DTypeInteger": "DTypeInteger",
-    "DTypeNumber": "DTypeNumber",
-    "Floating": "float",
-    "FloatingOrArrayLike": "FloatingOrArrayLike",
-    "FloatingOrNDArray": "FloatingOrNDArray",
-    "Integer": "int",
-    "IntegerOrArrayLike": "IntegerOrArrayLike",
-    "IntegerOrNDArray": "IntegerOrNDArray",
-    "NestedSequence": "NestedSequence",
-    "Number": "Number",
-    "NumberOrArrayLike": "NumberOrArrayLike",
-    "NumberOrNDArray": "NumberOrNDArray",
-    "StrOrArrayLike": "StrOrArrayLike",
-    "StrOrNDArray": "StrOrNDArray",
-}
-
-autosummary_generate = True
-napoleon_google_docstring = False
-napoleon_use_param = False
-napoleon_use_ivar = True
-
-# Add any paths that contain templates here, relative to this directory.
-templates_path = ['_templates']
-
-# The suffix(es) of source filenames.
-# You can specify multiple suffix as a list of string:
-#
-# source_suffix = ['.rst', '.md']
-source_suffix = '.rst'
-
-# The master toctree document.
-master_doc = 'index'
-
-# List of patterns, relative to source directory, that match files and
-# directories to ignore when looking for source files.
-# This pattern also affects html_static_path and html_extra_path.
-exclude_patterns = ['_build', 'Thumbs.db', '.DS_Store']
-
-# The name of the Pygments (syntax highlighting) style to use.
-pygments_style = 'default'
-
-mathjax_path = "https://cdn.jsdelivr.net/npm/mathjax@3/es5/tex-mml-chtml.js"
-
-# -- Options for HTML output -------------------------------------------------
-
-# The theme to use for HTML and HTML Help pages.  See the documentation for
-# a list of builtin themes.
-#
-# html_theme = 'sphinx_rtd_theme'
-html_theme = 'pydata_sphinx_theme'
-
-# Add any paths that contain custom static files (such as style sheets) here,
-# relative to this directory. They are copied after the builtin static files,
-# so a file named "default.css" will overwrite the builtin "default.css".
-html_static_path = ['_static']
-
-<<<<<<< HEAD
-# html_logo = '../../docs/build/html/_static/logo.png'
-=======
-# html_logo = './_static/logo.png'
->>>>>>> 7ae396a2
-
-html_theme_options = {
-    "logo": {
-        "text": "THzTools Documentation",
-    },
-
-    "icon_links": [
-        {
-            # Label for this link
-            "name": "GitHub",
-            # URL where the link will redirect (required)
-            "url": "https://github.com/dodge-research-group/thztools",
-            # Icon class (if "type": "fontawesome"), or path to local image
-            # (if "type": "local")
-            "icon": "fab fa-github-square",
-            # The type of image to be used (see below for details)
-            "type": "fontawesome",
-        }
-    ]
-
-}
-
-# -- Options for HTMLHelp output ---------------------------------------------
-
-# Output file base name for HTML help builder.
-htmlhelp_basename = 'thztoolsdoc'
-
-# -- Options for LaTeX output ------------------------------------------------
-
-latex_elements = {
-    # The paper size ('letterpaper' or 'a4paper').
-    #
-    'papersize': 'letterpaper',
-
-    # The font size ('10pt', '11pt' or '12pt').
-    #
-    'pointsize': '10pt',
-
-    # Additional stuff for the LaTeX preamble.
-    #
-    'preamble': '',
-
-    # Latex figure (float) alignment
-    #
-    'figure_align': 'htbp',
-}
-
-# Grouping the document tree into LaTeX files. List of tuples
-# (source start file, target name, title,
-#  author, documentclass [howto, manual, or own class]).
-latex_documents = [
-    (master_doc, 'thztools.tex', 'thztools Documentation',
-     'thztools', 'manual'),
-]
+# Configuration file for the Sphinx documentation builder.
+#
+# This file only contains a selection of the most common options. For a full
+# list see the documentation:
+# https://www.sphinx-doc.org/en/master/usage/configuration.html
+
+# -- Path setup --------------------------------------------------------------
+
+# If extensions (or modules to document with autodoc) are in another directory,
+# add these directories to sys.path here. If the directory is relative to the
+# documentation root, use os.path.abspath to make it absolute, like shown here.
+#
+import os
+import sys
+
+sys.path.insert(0, os.path.abspath('../../thztools'))
+
+# -- Project information -----------------------------------------------------
+
+project = 'THzTools'
+project_copyright = '2023, Steve Dodge'
+author = 'Steve Dodge'
+
+release = '0.1'
+version = '0.1.0'
+
+# -- General configuration ---------------------------------------------------
+
+# Add any Sphinx extension module names here, as strings. They can be
+# extensions coming with Sphinx (named 'sphinx.ext.*') or your custom
+# ones.
+extensions = [
+    'sphinx.ext.autosummary',
+    'sphinx.ext.autodoc',
+    'sphinx.ext.mathjax',
+    'sphinx.ext.todo',
+    'sphinx.ext.viewcode',
+    'sphinx.ext.napoleon',
+    'sphinx.ext.intersphinx',
+    'sphinx.ext.extlinks',
+    'sphinx.ext.ifconfig',
+]
+
+autodoc_typehints = "signature"
+autodoc_type_aliases = {
+    "ArrayLike": "ArrayLike",
+    "Boolean": "bool",
+    "BooleanOrArrayLike": "BooleanOrArrayLike",
+    "BooleanOrNDArray": "BooleanOrNDArray",
+    "DType": "DType",
+    "DTypeBoolean": "DTypeBoolean",
+    "DTypeComplex": "DTypeComplex",
+    "DTypeFloating": "DTypeFloating",
+    "DTypeInteger": "DTypeInteger",
+    "DTypeNumber": "DTypeNumber",
+    "Floating": "float",
+    "FloatingOrArrayLike": "FloatingOrArrayLike",
+    "FloatingOrNDArray": "FloatingOrNDArray",
+    "Integer": "int",
+    "IntegerOrArrayLike": "IntegerOrArrayLike",
+    "IntegerOrNDArray": "IntegerOrNDArray",
+    "NestedSequence": "NestedSequence",
+    "Number": "Number",
+    "NumberOrArrayLike": "NumberOrArrayLike",
+    "NumberOrNDArray": "NumberOrNDArray",
+    "StrOrArrayLike": "StrOrArrayLike",
+    "StrOrNDArray": "StrOrNDArray",
+}
+
+autosummary_generate = True
+napoleon_google_docstring = False
+napoleon_use_param = False
+napoleon_use_ivar = True
+
+# Add any paths that contain templates here, relative to this directory.
+templates_path = ['_templates']
+
+# The suffix(es) of source filenames.
+# You can specify multiple suffix as a list of string:
+#
+# source_suffix = ['.rst', '.md']
+source_suffix = '.rst'
+
+# The master toctree document.
+master_doc = 'index'
+
+# List of patterns, relative to source directory, that match files and
+# directories to ignore when looking for source files.
+# This pattern also affects html_static_path and html_extra_path.
+exclude_patterns = ['_build', 'Thumbs.db', '.DS_Store']
+
+# The name of the Pygments (syntax highlighting) style to use.
+pygments_style = 'default'
+
+mathjax_path = "https://cdn.jsdelivr.net/npm/mathjax@3/es5/tex-mml-chtml.js"
+
+# -- Options for HTML output -------------------------------------------------
+
+# The theme to use for HTML and HTML Help pages.  See the documentation for
+# a list of builtin themes.
+#
+# html_theme = 'sphinx_rtd_theme'
+html_theme = 'pydata_sphinx_theme'
+
+# Add any paths that contain custom static files (such as style sheets) here,
+# relative to this directory. They are copied after the builtin static files,
+# so a file named "default.css" will overwrite the builtin "default.css".
+html_static_path = ['_static']
+
+# html_logo = './_static/logo.png'
+
+html_theme_options = {
+    "logo": {
+        "text": "THzTools Documentation",
+    },
+
+    "icon_links": [
+        {
+            # Label for this link
+            "name": "GitHub",
+            # URL where the link will redirect (required)
+            "url": "https://github.com/dodge-research-group/thztools",
+            # Icon class (if "type": "fontawesome"), or path to local image
+            # (if "type": "local")
+            "icon": "fab fa-github-square",
+            # The type of image to be used (see below for details)
+            "type": "fontawesome",
+        }
+    ]
+
+}
+
+# -- Options for HTMLHelp output ---------------------------------------------
+
+# Output file base name for HTML help builder.
+htmlhelp_basename = 'thztoolsdoc'
+
+# -- Options for LaTeX output ------------------------------------------------
+
+latex_elements = {
+    # The paper size ('letterpaper' or 'a4paper').
+    #
+    'papersize': 'letterpaper',
+
+    # The font size ('10pt', '11pt' or '12pt').
+    #
+    'pointsize': '10pt',
+
+    # Additional stuff for the LaTeX preamble.
+    #
+    'preamble': '',
+
+    # Latex figure (float) alignment
+    #
+    'figure_align': 'htbp',
+}
+
+# Grouping the document tree into LaTeX files. List of tuples
+# (source start file, target name, title,
+#  author, documentclass [howto, manual, or own class]).
+latex_documents = [
+    (master_doc, 'thztools.tex', 'thztools Documentation',
+     'thztools', 'manual'),
+]