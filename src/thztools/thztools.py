from __future__ import annotations

from typing import Callable

import numpy as np
import scipy.linalg as la
import scipy.optimize as opt
from numpy.fft import irfft, rfft, rfftfreq
from numpy.typing import ArrayLike
<<<<<<< HEAD
=======
from scipy.optimize import minimize

from scipy.optimize import approx_fprime as fprime
>>>>>>> 287ef61d
from scipy import signal
from scipy.optimize import approx_fprime as fprime
from scipy.optimize import minimize


NUM_NOISE_PARAMETERS = 3


def noisevar(sigma: ArrayLike, mu: ArrayLike, ts: float) -> ArrayLike:
    r"""
    Compute the time-domain noise variance.

    Parameters
    ----------
    sigma : array_like
        Noise parameter array with shape (3, ). The first element corresponds
        to the amplitude noise, in signal units (ie, the same units as ``mu``);
        the second element corresponds to multiplicative noise, which is
        dimensionless; and the third element corresponds to timebase noise, in
        units of signal/time, where the units for time are the same as for
        ``ts``.
    mu :  array_like
        Time-domain signal.
    ts : float
        Sampling time.

    Returns
    -------
    ndarray
        Time-domain noise variance.
    """
    sigma = np.asarray(sigma)
    mu = np.asarray(mu)

    n = mu.shape[0]
    w = 2 * np.pi * rfftfreq(n, ts)
    mudot = irfft(1j * w * rfft(mu), n=n)

    return sigma[0] ** 2 + (sigma[1] * mu) ** 2 + (sigma[2] * mudot) ** 2


def noiseamp(sigma: ArrayLike, mu: ArrayLike, ts: float) -> ArrayLike:
    r"""
    Compute the time-domain noise amplitude.

    Parameters
    ----------
    sigma : array_like
        Noise parameter array with shape (3, ). The first element corresponds
        to the amplitude noise, in signal units (ie, the same units as mu);
        the second element corresponds to multiplicative noise, which is
        dimensionless; and the third element corresponds to timebase noise, in
        units of signal/time, where the units for time are the same as for t.
    mu :  array_like
        Time-domain signal.
    ts : float
        Sampling time.

    Returns
    -------
    ndarray
        Time-domain noise amplitude, in signal units.

    """

    return np.sqrt(noisevar(sigma, mu, ts))


def thzgen(
    n: int,
    ts: float,
    t0: float,
    *,
    a: float = 1.0,
    taur: float = 0.3,
    tauc: float = 0.1,
    fwhm: float = 0.05,
) -> tuple[ArrayLike, ArrayLike]:
    r"""
    Simulate a terahertz pulse.

    Parameters
    ----------

    n : int
        Number of samples.

    ts : float
        Sampling time.

    t0 : float
        Pulse center.

    a : float, optional
        Peak amplitude.

    taur : float, optional
        Current pulse rise time.

    tauc : float, optional
        Current pulse decay time.

    fwhm : float, optional
        Laser pulse FWHM.

    Returns
    -------

    ndarray
        Signal array.

    ndarray
        Array of time samples.

    """
    taul = fwhm / np.sqrt(2 * np.log(2))

    f = rfftfreq(n, ts)

    w = 2 * np.pi * f
    ell = np.exp(-((w * taul) ** 2) / 2) / np.sqrt(2 * np.pi * taul**2)
    r = 1 / (1 / taur - 1j * w) - 1 / (1 / taur + 1 / tauc - 1j * w)
    s = -1j * w * (ell * r) ** 2 * np.exp(1j * w * t0)

    t2 = ts * np.arange(n)

    y = irfft(np.conj(s), n=n)
    y = a * y / np.max(y)

    return y, t2


def scaleshift(
    x: ArrayLike,
    *,
    a: ArrayLike | None = None,
    eta: ArrayLike | None = None,
    ts: float = 1.0,
    axis: int = -1,
) -> ArrayLike:
    """Rescale and shift signal vectors.

    Parameters
    ----------
    x : array_like
        Data array.
    a : array_like, optional
        Scale array.
    eta : array_like, optional
        Shift array.
    ts : float, optional
        Sampling time. Default is 1.0.
    axis : int, optional
        Axis over which to apply the correction. If not given, applies over the
        last axis in ``x``.

    Returns
    -------
    xadj : ndarray
        Adjusted data array.

    """
    x = np.asarray(x)
    if x.size == 0:
        return np.empty(x.shape)

    axis = int(axis)
    if x.ndim > 1:
        if axis != -1:
            x = np.moveaxis(x, axis, -1)

    n = x.shape[-1]
    m = x.shape[:-1]

    if a is None:
        a = np.ones(m)
    else:
        a = np.asarray(a)
        if a.shape != m:
            msg = (
                f"Scale correction with shape {a.shape} can not be applied "
                f"to data with shape {x.shape}"
            )
            raise ValueError(msg)

    if eta is None:
        eta = np.zeros(m)
    else:
        eta = np.asarray(eta)
        if eta.shape != m:
            msg = (
                f"Shift correction with shape {a.shape} can not be applied "
                f"to data with shape {x.shape}"
            )
            raise ValueError(msg)

    f = rfftfreq(n, ts)
    w = 2 * np.pi * f
    phase = np.expand_dims(eta, axis=eta.ndim) * w

    xadj = np.fft.irfft(
        np.fft.rfft(x) * np.exp(-1j * phase), n=n
    ) * np.expand_dims(a, axis=a.ndim)

    if x.ndim > 1:
        if axis != -1:
            xadj = np.moveaxis(xadj, -1, axis)

    return xadj


def costfunlsq(
    fun: Callable,
    theta: ArrayLike,
    xx: ArrayLike,
    yy: ArrayLike,
    sigmax: ArrayLike,
    sigmay: ArrayLike,
    ts: float,
) -> ArrayLike:
    r"""Computes the residual vector for the maximum likelihood cost function.

    Parameters
    ----------
        fun : callable
            Transfer function, in the form fun(theta,w), -iwt convention.

        theta : array_like
            Input parameters for the function.

        xx : array_like
            Measured input signal.

        yy : array_like
            Measured output signal.

        sigmax : array_like
            Noise vector of the input signal.

        sigmay : array_like
            Noise vector of the output signal.

        ts : float
            Sampling time.

    Returns
    -------
    res : array_like


    """
    n = xx.shape[0]
    w = 2 * np.pi * rfftfreq(n, ts)
    h_f = np.conj(fun(theta, w))

    ry = yy - irfft(rfft(xx) * h_f, n=n)
    vy = np.diag(sigmay**2)

    h_imp = irfft(h_f, n=n)
    h = la.circulant(h_imp)

    # For V_xx = diag(sigma_x ** 2),
    # uy = h @ ((sigmax ** 2) * h).T
    # is equivalent to and faster than
    # uy = h @ diag(sigmax ** 2) @ h.T
    uy = h @ ((sigmax**2) * h).T

    res = la.inv(la.sqrtm(uy + vy)) @ ry

    return res


def costfuntls(
    fun: Callable,
    theta: ArrayLike,
    mu: ArrayLike,
    xx: ArrayLike,
    yy: ArrayLike,
    sigmax: ArrayLike,
    sigmay: ArrayLike,
    ts: float,
) -> ArrayLike:
    r"""Computes the residual vector for the total least squares cost function.

    Parameters
    ----------
        fun : callable
            Transfer function, in the form fun(theta,w), +iwt convention.

        theta : array_like
            Input parameters for the function.

        mu : array_like
            Estimated input signal.

        xx : array_like
            Measured input signal.

        yy : array_like
            Measured output signal.

        sigmax : array_like
            Noise vector of the input signal.

        sigmay : array_like
            Noise vector of the output signal.

        ts : float
            Sampling time.

    Returns
    -------
    res : array_like


    """
    n = xx.shape[-1]
    delta_norm = (xx - mu) / sigmax
    w = 2 * np.pi * rfftfreq(n, ts)
    h_f = fun(theta, w)

    eps_norm = (yy - irfft(rfft(mu) * h_f, n=n)) / sigmay

    res = np.concatenate((delta_norm, eps_norm))

    return res


def tdtf(fun: Callable, theta: ArrayLike, n: int, ts: float) -> ArrayLike:
    """
    Computes the time-domain transfer matrix for a frequency response function.

    Parameters
    ----------
        fun : callable
            Frequency function, in the form fun(theta, w), where theta
            is a vector of the function parameters. The function should be
            expressed in the +iwt convention and must be Hermitian.

        theta : array_like
            Input parameters for the function.

        n : int
            Number of time samples.

        ts : array_like
            Sampling time.

    Returns
    -------
        h : array_like
            Transfer matrix with size (n,n).

    """

    f = rfftfreq(n, ts)
    w = 2 * np.pi * f
    tfunp = fun(theta, w)

    imp = irfft(tfunp, n=n)
    h = la.circulant(imp).T

    return h


def tdnll(
    x: ArrayLike,
    mu: ArrayLike,
    logv: ArrayLike,
    a: ArrayLike,
    eta: ArrayLike,
    ts: float,
    *,
    fix_logv: bool,
    fix_mu: bool,
    fix_a: bool,
    fix_eta: bool,
) -> tuple[ArrayLike, ArrayLike]:
    r"""
    Compute negative log-likelihood for the time-domain noise model.

    Computes the negative log-likelihood function for obtaining the
    data matrix `x` given `mu`, `logv`, `a`, and `eta`.

    Parameters
    ----------
    x : array_like
        Data matrix.
    mu : array_like
        Signal vector with shape (n,).
    logv : array_like
        Array of three noise parameters.
    a: array_like
        Amplitude vector with shape (m,).
    eta : array_like
        Delay vector with shape (m,).
    ts : float
        Sampling time.
    fix_logv : bool
        Exclude noise parameters from gradiate calculation when ``True``.
    fix_mu : bool
        Exclude signal vector from gradiate calculation when ``True``.
    fix_a : bool
        Exclude amplitude vector from gradiate calculation when ``True``.
    fix_eta : bool
        Exclude delay vector from gradiate calculation when ``True``.

    Returns
    -------
    nll : float
        Negative log-likelihood.
    gradnll : array_like
        Gradient of the negative log-likelihood function with respect to free
        parameters.
    """
    x = np.asarray(x)
    logv = np.asarray(logv)
    mu = np.asarray(mu)
    a = np.asarray(a)
    eta = np.asarray(eta)

    m, n = x.shape

    # Compute variance
    v = np.exp(logv)

    # Compute frequency vector and Fourier coefficients of mu
    f = rfftfreq(n, ts)
    w = 2 * np.pi * f
    mu_f = rfft(mu)

    exp_iweta = np.exp(1j * np.outer(eta, w))
    zeta_f = ((np.conj(exp_iweta) * mu_f).T * a).T
    zeta = irfft(zeta_f, n=n)

    # Compute negative - log likelihood and gradient

    # Compute residuals and their squares for subsequent computations
    res = x - zeta
    ressq = res**2

    # Alternative case: A, eta, or both are not set to defaults
    dzeta = irfft(1j * w * zeta_f, n=n)

    valpha = v[0]
    vbeta = v[1] * zeta**2
    vtau = v[2] * dzeta**2
    vtot = valpha + vbeta + vtau

    resnormsq = ressq / vtot
    nll = (
        m * n * np.log(2 * np.pi) / 2
        + np.sum(np.log(vtot)) / 2
        + np.sum(resnormsq) / 2
    )

    # Compute gradient
    gradnll = np.array([])
    if not (fix_logv & fix_mu & fix_a & fix_eta):
        reswt = res / vtot
        dvar = (vtot - ressq) / vtot**2
        if not fix_logv:
            # Gradient wrt logv
            gradnll = np.append(gradnll, 0.5 * np.sum(dvar) * v[0])
            gradnll = np.append(gradnll, 0.5 * np.sum(zeta**2 * dvar) * v[1])
            gradnll = np.append(
                gradnll, 0.5 * np.sum(dzeta**2 * dvar) * v[2]
            )
        if not fix_mu:
            # Gradient wrt mu
            p = rfft(v[1] * dvar * zeta - reswt) - 1j * v[2] * w * rfft(
                dvar * dzeta
            )
            gradnll = np.append(
                gradnll, np.sum((irfft(exp_iweta * p, n=n).T * a).T, axis=0)
            )
        if not fix_a:
            # Gradient wrt A
            term = (vtot - valpha) * dvar - reswt * zeta
            dnllda = np.sum(term, axis=1).T / a
            # Exclude first term for consistency with MATLAB version
            gradnll = np.append(gradnll, dnllda[1:])
        if not fix_eta:
            # Gradient wrt eta
            ddzeta = irfft(-(w**2) * zeta_f, n=n)
            dnlldeta = -np.sum(
                dvar * (zeta * dzeta * v[1] + dzeta * ddzeta * v[2])
                - reswt * dzeta,
                axis=1,
            )
            # Exclude first term for consistency with MATLAB version
            gradnll = np.append(gradnll, dnlldeta[1:])

    return nll, gradnll


def tdnoisefit(
    x: ArrayLike,
    *,
    v0: ArrayLike | None = None,
    mu0: ArrayLike | None = None,
    a0: ArrayLike | None = None,
    eta0: ArrayLike | None = None,
    ts: float = 1.0,
    fix_v: bool = False,
    fix_mu: bool = False,
    fix_a: bool = True,
    fix_eta: bool = True,
) -> tuple[dict, float, dict]:
    r"""
    Compute time-domain noise model parameters.

    Computes the noise parameters sigma and the underlying signal vector ``mu``
    for the data matrix ``x``, where the columns of ``x`` are each noisy
    measurements of ``mu``.

    Parameters
    ----------
    x : ndarray
        Data array.
    v0 : ndarray, optional
        Initial guess, noise model parameters with size (3,), expressed as
        variance amplitudes.
    mu0 : ndarray, optional
        Initial guess, signal vector with size (n,).
    a0 : ndarray, optional
        Initial guess, amplitude vector with size (m,).
    eta0 : ndarray, optional
        Initial guess, delay vector with size (m,).
    ts : float, optional
        Sampling time
    fix_v : bool, optional
        Noise variance parameters.
    fix_mu : bool, optional
        Signal vector.
    fix_a : bool, optional
        Amplitude vector.
    fix_eta : bool, optional
        Delay vector.

    Returns
    --------
    p : dict
        Output parameter dictionary containing:
            var : ndarray
                Noise parameters, expressed as variance amplitudes.
            mu : ndarray
                Signal vector.
            a : ndarray
                Amplitude vector.
            eta : ndarray
                Delay vector.
    fval : float
        Value of NLL cost function from FMINUNC
    Diagnostic : dict
        Dictionary containing diagnostic information
            err : dic
                Dictionary containing  error of the parameters.
            grad : ndarray
                Negative loglikelihood cost function gradient from
                scipy.optimize.minimize BFGS method.
            hessian : ndarray
                Negative loglikelihood cost function hessian from
                scipy.optimize.minimize BFGS method.
    """
    # Parse and validate function inputs
    x = np.asarray(x)
    # Preassign n, m
    n = m = 0
    try:
        n, m = x.shape
    except ValueError:
        print("Data array x must be 2D.")

    if v0 is None:
        v0 = np.mean(np.var(x, 1)) * np.array([1, 1, 1])
    else:
        v0 = np.asarray(v0)
        if v0.size != NUM_NOISE_PARAMETERS:
            msg = (
                "Noise parameter array logv must have "
                f"{NUM_NOISE_PARAMETERS} elements."
            )
            raise ValueError(msg)

    if mu0 is None:
        mu0 = np.mean(x, 1)
    else:
        mu0 = np.asarray(mu0)
        if mu0.size != n:
            msg = "Size of mu0 is incompatible with data array x."
            raise ValueError(msg)

    if a0 is None:
        a0 = np.ones(m)
    else:
        a0 = np.asarray(a0)
        if a0.size != m:
            msg = "Size of a0 is incompatible with data array x."
            raise ValueError(msg)

    if eta0 is None:
        eta0 = np.zeros(m)
    else:
        eta0 = np.asarray(eta0)
        if eta0.size != m:
            msg = "Size of eta0 is incompatible with data array x."
            raise ValueError(msg)

    # Set initial guesses for all free parameters
    x0 = np.array([])
    if not fix_v:
        x0 = np.concatenate((x0, np.log(v0)))
    if not fix_mu:
        x0 = np.concatenate((x0, mu0))
    if not fix_a:
        x0 = np.concatenate((x0, a0[1:] / a0[0]))
    if not fix_eta:
        x0 = np.concatenate((x0, eta0[1:] - eta0[0]))

    # Bundle free parameters together into objective function
    def objective(_p):
        if fix_v:
            _logv = np.log(v0)
        else:
            _logv = _p[:3]
            _p = _p[3:]
        if fix_mu:
            _mu = mu0
        else:
            _mu = _p[:n]
            _p = _p[n:]
        if fix_a:
            _a = a0
        else:
            _a = np.concatenate((np.array([1.0]), _p[: m - 1]))
            _p = _p[m - 1 :]
        if fix_eta:
            _eta = eta0
        else:
            _eta = np.concatenate((np.array([0.0]), _p[: m - 1]))
        return tdnll(
            x.T,
            _mu,
            _logv,
            _a,
            _eta,
            ts,
            fix_logv=fix_v,
            fix_mu=fix_mu,
            fix_a=fix_a,
            fix_eta=fix_eta,
        )

    # Minimize cost function with respect to free parameters
    out = minimize(objective, x0, method="BFGS", jac=True)

    # Parse output
    p = {}
    x_out = out.x
    if fix_v:
        p["var"] = v0
    else:
        p["var"] = np.exp(x_out[:3])
        x_out = x_out[3:]

    if fix_mu:
        p["mu"] = mu0
    else:
        p["mu"] = x_out[:n]
        x_out = x_out[n:]

    if fix_a:
        p["a"] = a0
    else:
        p["a"] = np.concatenate(([1], x_out[: m - 1]))
        x_out = x_out[m - 1 :]

    if fix_eta:
        p["eta"] = eta0
    else:
        p["eta"] = np.concatenate(([0], x_out[: m - 1]))

    p["ts"] = ts

    diagnostic = {
        "grad": out.jac,
        "hess_inv": out.hess_inv,
        "err": {
            "var": np.array([]),
            "mu": np.array([]),
            "a": np.array([]),
            "eta": np.array([]),
        },
    }
    err = np.sqrt(np.diag(out.hess_inv))
    if not fix_v:
        # Propagate error from log(V) to V
        diagnostic["err"]["var"] = np.sqrt(
            np.diag(np.diag(p["var"]) @ out.hess_inv[0:3, 0:3])
            @ np.diag(p["var"])
        )
        err = err[3:]

    if not fix_mu:
        diagnostic["err"]["mu"] = err[:n]
        err = err[n:]

    if not fix_a:
        diagnostic["err"]["a"] = np.concatenate(([0], err[: m - 1]))
        err = err[m - 1 :]

    if not fix_eta:
        diagnostic["err"]["eta"] = np.concatenate(([0], err[: m - 1]))

    return p, out.fun, diagnostic


def fit(
    fun: Callable,
    p0: ArrayLike,
    xx: ArrayLike,
    yy: ArrayLike,
    *,
    ts: float = 1,
<<<<<<< HEAD
    noise_parms: ArrayLike = (1, 0, 0),
    p_bounds: ArrayLike | None = None,
    jac: Callable | None = None,
    args: ArrayLike = (),
=======
    noise_parms: ArrayLike = [1, 0, 0],
    p_bounds: ArrayLike = None,
    jac: Callable = None,
    args: ArrayLike = (),
    kwargs: dict = {}
>>>>>>> 287ef61d
) -> dict:
    r"""
    Fit THz time-domain data to a transfer function.

    Computes the noise on the input `xx` and output `yy` time series using
    `noiseamp`. Then uses the total residuals generated by `costfuntls` to fit
    the input and output to the transfer function.

    Parameters
    ----------
        fun : callable
<<<<<<< HEAD
            Transfer function, in the form fun(theta,w,*f_args), +iwt
            convention.
=======
            Transfer function, in the form fun(theta,w,*args,**kwargs), +iwt convention.
>>>>>>> 287ef61d
        p0 : array_like
            Initial guess for the theta.
        xx : array_like
            Measured input signal.
        yy : array_like
            Measured output signal.
        ts : float, optional
            Sampling time.
        noise_parms : None or array_like, optional
            Noise parameters with size (3,), expressed as standard deviation
            amplitudes.
        p_bounds : None, 2-tuple of array_like, or Bounds, optional
            Lower and upper bounds on fit parameter(s).
        jac : None or callable, optional
            Method of calculating derivative of the output signal residuals
            with respect to the fit parameter(s), theta.
        args : tuple, optional
            Additional arguments passed to `fun` and `jac`.
        kwargs : dict, optional
            Additional keyword arguments passed to `fun` and `jac`.
    Returns
    -------
        p : dict
            Output parameter dictionary containing:
                p_opt : array_like
                    Optimal fit parameters.
                p_cov : array_like
                    Variance of p_opt.
                mu_opt : array_like
                    Optimal underlying waveform.
                mu_var : array_like
                    Variance of mu_opt.
                resnorm : float
                    The value of $\chi^2$.
                delta : array_like
                    Resiuals of the input waveform `xx`. # ???
                epsilon : array_like
                    Resiuals of the output waveform `yy`. # ???
                success : bool
                    True if one of the convergence criteria is satisfied.
    """
<<<<<<< HEAD
    fit_method = "trf"
    if p_bounds is None:
        p_bounds = [-np.inf, np.inf]
        fit_method = "lm"
=======
    fit_method = 'trf'
    if (p_bounds == None) or (p_bounds[0] == -np.inf and p_bounds[1] == np.inf):
        p_bounds = (-np.inf, np.inf)
        fit_method = 'lm'
>>>>>>> 287ef61d

    p0 = np.asarray(p0)
    xx = np.asarray(xx)
    yy = np.asarray(yy)

    n = yy.shape[-1]
    n_p = len(p0)
    w = 2 * np.pi * rfftfreq(n, ts)
    n_f = len(w)
    sigma_x = noiseamp(noise_parms, xx, ts=ts)
    sigma_y = noiseamp(noise_parms, yy, ts=ts)
    p0_est = np.concatenate((p0, np.ones(n)))

    def function(_theta, _w):
        return fun(_theta, _w, *args, **kwargs)

    def function_flat(_x):
        _H = function(_x, w)
        return np.concatenate((np.real(_H), np.imag(_H)))

    def td_fun(_p, _x):
        _h = irfft(rfft(_x) * function(_p, w), n=n)
        return _h

    def jacobian(_p):
<<<<<<< HEAD
        if jac is None:
            return fprime(_p, lambda _p0: fun(_p0, w, *args))[:, 0]
=======
        if jac == None:
            _H_prime = fprime(_p, function_flat)
            return _H_prime[0:n_f] + 1j*_H_prime[n_f:]
>>>>>>> 287ef61d
        else:
            return jac(_p, w, *args, **kwargs)

    def jac_fun(_x):
        p_est = _x[:n_p]
        mu_est = xx[:]-_x[n_p:]
        jac_tl = np.zeros((n, n_p))
<<<<<<< HEAD
        jac_tr = np.diag(-1 / sigma_x)
        jac_bl = np.row_stack(
            -irfft(rfft(mu_est) * jacobian(_x[:n_p]), n=n) / sigma_y
        )
        jac_br = -(
            la.circulant(td_fun(_x[:n_p], signal.unit_impulse(n))).T / sigma_y
=======
        jac_tr = np.diag(1 / sigma_x)
        jac_bl = -(
            irfft(rfft(mu_est) * np.atleast_2d(jacobian(p_est)).T, n=n) / sigma_y
        ).T
        jac_br = (
            la.circulant(td_fun(p_est, signal.unit_impulse(n))).T / sigma_y
>>>>>>> 287ef61d
        ).T
        jac_tot = np.block([[jac_tl, jac_tr], [jac_bl, jac_br]])
        return jac_tot

    result = opt.least_squares(
        lambda _p: costfuntls(
            function,
            _p[:n_p],
            xx[:]-_p[n_p:],
            xx[:],
            yy[:],
            sigma_x,
            sigma_y,
            ts,
        ),
        p0_est,
        jac=jac_fun,
        bounds=p_bounds,
        method=fit_method,
        x_scale=np.concatenate((np.ones(n_p), sigma_x)),
    )

    # Parse output
    p = {}
    p["p_opt"] = result.x[:n_p]
<<<<<<< HEAD
    p["mu_opt"] = result.x[n_p:]
    r = np.linalg.qr(result.jac, mode="r")
    r_inv = np.linalg.inv(r)
    p["p_var"] = (r_inv @ r_inv.T)[:n_p, :n_p]
    p["mu_var"] = (r_inv @ r_inv.T)[n_p:, n_p:]
=======
    p["mu_opt"] = xx - result.x[n_p:]
    _, s, VT = la.svd(result.jac, full_matrices=False)
    threshold = np.finfo(float).eps * max(result.jac.shape) * s[0]
    s = s[s > threshold]
    VT = VT[:s.size]
    p["p_var"] = np.diag(np.dot(VT.T / s**2, VT))[:n_p]
    p["mu_var"] = np.diag(np.dot(VT.T / s**2, VT))[n_p:]
>>>>>>> 287ef61d
    p["resnorm"] = 2 * result.cost
    p["delta"] = xx - p["mu_opt"]
    p["epsilon"] = (yy - irfft(rfft(p["mu_opt"]) *
                    function(p["p_opt"], w), n=n))
    p["success"] = result.success
    return p<|MERGE_RESOLUTION|>--- conflicted
+++ resolved
@@ -7,12 +7,9 @@
 import scipy.optimize as opt
 from numpy.fft import irfft, rfft, rfftfreq
 from numpy.typing import ArrayLike
-<<<<<<< HEAD
-=======
 from scipy.optimize import minimize
 
 from scipy.optimize import approx_fprime as fprime
->>>>>>> 287ef61d
 from scipy import signal
 from scipy.optimize import approx_fprime as fprime
 from scipy.optimize import minimize
@@ -738,18 +735,11 @@
     yy: ArrayLike,
     *,
     ts: float = 1,
-<<<<<<< HEAD
-    noise_parms: ArrayLike = (1, 0, 0),
-    p_bounds: ArrayLike | None = None,
-    jac: Callable | None = None,
-    args: ArrayLike = (),
-=======
     noise_parms: ArrayLike = [1, 0, 0],
     p_bounds: ArrayLike = None,
     jac: Callable = None,
     args: ArrayLike = (),
     kwargs: dict = {}
->>>>>>> 287ef61d
 ) -> dict:
     r"""
     Fit THz time-domain data to a transfer function.
@@ -761,12 +751,7 @@
     Parameters
     ----------
         fun : callable
-<<<<<<< HEAD
-            Transfer function, in the form fun(theta,w,*f_args), +iwt
-            convention.
-=======
             Transfer function, in the form fun(theta,w,*args,**kwargs), +iwt convention.
->>>>>>> 287ef61d
         p0 : array_like
             Initial guess for the theta.
         xx : array_like
@@ -808,17 +793,10 @@
                 success : bool
                     True if one of the convergence criteria is satisfied.
     """
-<<<<<<< HEAD
-    fit_method = "trf"
-    if p_bounds is None:
-        p_bounds = [-np.inf, np.inf]
-        fit_method = "lm"
-=======
     fit_method = 'trf'
     if (p_bounds == None) or (p_bounds[0] == -np.inf and p_bounds[1] == np.inf):
         p_bounds = (-np.inf, np.inf)
         fit_method = 'lm'
->>>>>>> 287ef61d
 
     p0 = np.asarray(p0)
     xx = np.asarray(xx)
@@ -844,14 +822,9 @@
         return _h
 
     def jacobian(_p):
-<<<<<<< HEAD
-        if jac is None:
-            return fprime(_p, lambda _p0: fun(_p0, w, *args))[:, 0]
-=======
         if jac == None:
             _H_prime = fprime(_p, function_flat)
             return _H_prime[0:n_f] + 1j*_H_prime[n_f:]
->>>>>>> 287ef61d
         else:
             return jac(_p, w, *args, **kwargs)
 
@@ -859,21 +832,12 @@
         p_est = _x[:n_p]
         mu_est = xx[:]-_x[n_p:]
         jac_tl = np.zeros((n, n_p))
-<<<<<<< HEAD
-        jac_tr = np.diag(-1 / sigma_x)
-        jac_bl = np.row_stack(
-            -irfft(rfft(mu_est) * jacobian(_x[:n_p]), n=n) / sigma_y
-        )
-        jac_br = -(
-            la.circulant(td_fun(_x[:n_p], signal.unit_impulse(n))).T / sigma_y
-=======
         jac_tr = np.diag(1 / sigma_x)
         jac_bl = -(
             irfft(rfft(mu_est) * np.atleast_2d(jacobian(p_est)).T, n=n) / sigma_y
         ).T
         jac_br = (
             la.circulant(td_fun(p_est, signal.unit_impulse(n))).T / sigma_y
->>>>>>> 287ef61d
         ).T
         jac_tot = np.block([[jac_tl, jac_tr], [jac_bl, jac_br]])
         return jac_tot
@@ -899,13 +863,6 @@
     # Parse output
     p = {}
     p["p_opt"] = result.x[:n_p]
-<<<<<<< HEAD
-    p["mu_opt"] = result.x[n_p:]
-    r = np.linalg.qr(result.jac, mode="r")
-    r_inv = np.linalg.inv(r)
-    p["p_var"] = (r_inv @ r_inv.T)[:n_p, :n_p]
-    p["mu_var"] = (r_inv @ r_inv.T)[n_p:, n_p:]
-=======
     p["mu_opt"] = xx - result.x[n_p:]
     _, s, VT = la.svd(result.jac, full_matrices=False)
     threshold = np.finfo(float).eps * max(result.jac.shape) * s[0]
@@ -913,7 +870,6 @@
     VT = VT[:s.size]
     p["p_var"] = np.diag(np.dot(VT.T / s**2, VT))[:n_p]
     p["mu_var"] = np.diag(np.dot(VT.T / s**2, VT))[n_p:]
->>>>>>> 287ef61d
     p["resnorm"] = 2 * result.cost
     p["delta"] = xx - p["mu_opt"]
     p["epsilon"] = (yy - irfft(rfft(p["mu_opt"]) *
