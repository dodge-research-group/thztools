%% Monte Carlo simulation of time-domain fits
%

%% Start timer
tStart = tic;

warning('off','all')
%% Set initial parameters

density = 1;
disp(['Density: ' num2str(density)])
T=.05/density;          % sampling time [ps]
N=256*density;          % number of sampled points
M=10;           % number of traces to compare
SNR=2e3;        % signal to noise ratio
w=0.2;          % pulse width [ps]
tc=N*T/3;       % pulse center [ps]
nMC = pow2(10); % number of Monte Carlo runs

% Generate ideal time-domain pulse and pulse derivative
t=T*(0:N-1);
t=t(:);

xfun = @(t,t0,w) (1-2*((t-t0)/w).^2).*exp(-((t-t0)/w).^2);
<<<<<<< HEAD
mu = xfun(t, tc, w);
=======
mu = xfun(t,tc,w);

% % Compute derivative matrix
% fun = @(theta,w) -1i*w;
% D = tdtf(fun,0,N,T);
>>>>>>> 69435452

%% Run Monte Carlo simulation

Noise.add = 1/SNR;
Noise.mult = 10/SNR;
Noise.time = 10*T*density/SNR;
sigma_alpha = Noise.add;
sigma_beta = Noise.mult;
sigma_tau = Noise.time;
Init = cell(nMC,1);

sigma_A = 0.05;
sigma_eta = 0.1*T*density;

v0Err = zeros(3,nMC);

muEst = zeros(N,nMC);
vEst = zeros(3,nMC);
AEst = zeros(M,nMC);
etaEst = zeros(M,nMC);
% muErr = zeros(N,nMC);
vErr = zeros(3,nMC);
% AErr = zeros(M-1,nMC);
% etaErr = zeros(M-1,nMC);
nll = zeros(nMC,1);
Diagnostic = struct('exitflag',Init,...
    'output',Init,'grad',Init,'hessian',Init,'Err',Init);
% hks = false(nMC,1);
% pks = zeros(nMC,1);
% ksstat = zeros(nMC,1);
% cvks = zeros(nMC,1);
% 
% had = false(nMC,1);
% pad = zeros(nMC,1);
% adstat = zeros(nMC,1);
% cvad = zeros(nMC,1);
% 
% hrun = false(nMC,1);
% prun = zeros(nMC,1);
% Runstat = struct('nruns',Init,...
%     'n1',Init,...
%     'n0',Init,...
%     'z',Init);

Xn = cell(nMC,1);

A = ones(nMC,M);
eta = zeros(nMC,M);

parfor iMC=1:nMC
    rng(iMC)
    if ~mod(iMC,round(nMC/10))
        fprintf('Monte Carlo run: %d/%d\n',iMC,nMC)
    end
    
    % Generate noisy data
    x = zeros(N,M);
<<<<<<< HEAD
    A(iMC, :) = 1 + sigma_A*randn(1,M);
    eta(iMC, :) = sigma_eta*randn(1,M);
=======
    Ai = [1, 1 + sigma_A*randn(1,M-1)];
    etai = [0, sigma_eta*randn(1,M-1)];
>>>>>>> 69435452
    for jj = 1:M
        x(:,jj) = Ai(jj)...
            *xfun(t, tc + sigma_tau*randn(N,1) + etai(jj), w);
    end
    Xn{iMC} = x + sigma_alpha*randn(N,M) + sigma_beta*x.*randn(N,M);
<<<<<<< HEAD
    
    % Fit Xn for A and eta, holding logv constant and using known mu
=======

    % Fit for eta
>>>>>>> 69435452
    Fix = struct('logv', true, ...
        'mu', true, ...
        'A', true, ...
        'eta', false);
    Ignore = struct('A', false, ...
        'eta', false);
    v0 = mean(var(Xn{iMC},1,2))*[1;eps;eps];
    mu0 = mean(Xn{iMC},2);
<<<<<<< HEAD
=======
    mu0 = (mu0\Xn{iMC}(:,1))*mu0;
>>>>>>> 69435452
    Options = struct('v0', v0, ...
        'mu0', mu0, ...
        'ts', T, ...
        'Fix', Fix, ...
        'Ignore', Ignore);
    P0 = tdnoisefit(Xn{iMC}, Options);

<<<<<<< HEAD
    % Fit for v
    Fix = struct('logv', false, ...
        'mu', true, ...
        'A', true, ...
        'eta', true);
    Ignore = struct('A', false, ...
        'eta', false);
    Options = struct('v0', v0(1)*[1;1;1], ...
        'mu0', mu0, ...
=======
    % Fit for A
    Fix = struct('logv', true, ...
        'mu', true, ...
        'A', false, ...
        'eta', true);
    Ignore = struct('A', false, ...
        'eta', false);
    Options = struct('v0', P0.var, ...
        'mu0', P0.mu, ...
>>>>>>> 69435452
        'A0', P0.A, ...
        'eta0', P0.eta, ...
        'ts', T, ...
        'Fix', Fix, ...
        'Ignore', Ignore);
    P1 = tdnoisefit(Xn{iMC},Options);

<<<<<<< HEAD
    % Fit for v, eta, and A
    Fix = struct('logv', false, ...
        'mu', true, ...
        'A', false, ...
        'eta', false);
    Ignore = struct('A', false, ...
        'eta', false);
    Options = struct('v0', P1.var, ...
        'mu0', mu0, ...
        'A0', P0.A, ...
        'eta0', P0.eta, ...
=======
    % Fit for mu
    Fix = struct('logv' ,true, ...
        'mu', false, ...
        'A', true, ...
        'eta', true);
    Options = struct('v0', P1.var, ...
        'mu0', P1.mu, ...
        'A0', P1.A, ...
        'eta0', P1.eta, ...
>>>>>>> 69435452
        'ts', T, ...
        'Fix', Fix, ...
        'Ignore', Ignore);
    P2 = tdnoisefit(Xn{iMC},Options);

    % Fit for var
    Fix = struct('logv' ,false, ...
        'mu', true, ...
        'A', true, ...
        'eta', true);
    Options = struct('v0', P2.var(1)*[1;1;1], ...
        'mu0', P2.mu, ...
        'A0', P2.A, ...
        'eta0', P2.eta, ...
        'ts', T, ...
        'Fix', Fix, ...
        'Ignore', Ignore);
    P3 = tdnoisefit(Xn{iMC},Options);

    % Fit for everything
    Fix = struct('logv', false, ...
        'mu', false, ...
        'A', false, ...
        'eta', false);
    Ignore = struct('A', false, ...
        'eta', false);
    Options = struct('v0', P3.var, ...
        'mu0', P3.mu, ...
        'A0', P3.A, ...
        'eta0', P3.eta, ...
        'ts', T, ...
        'Fix', Fix, ...
        'Ignore', Ignore);
    [P,nll(iMC),Diagnostic(iMC)] = tdnoisefit(Xn{iMC},Options);
    
    vEst(:,iMC) = P.var;
    muEst(:,iMC) = P.mu;
    AEst(:,iMC) = P.A;
    etaEst(:,iMC) = P.eta;
    
    A(iMC,:) = Ai';
    eta(iMC,:) = etai';
    
    vErr(:,iMC) = Diagnostic(iMC).Err.var;
%     muErr(:,iMC) = Diagnostic(iMC).Err.mu;
%     AErr(:,iMC) = Diagnostic(iMC).Err.A;
%     etaErr(:,iMC) = Diagnostic(iMC).Err.eta;
% 
%     zeta = zeros(N,M);
%     S = zeros(N,N,M);
%     for m = 1:M
%         S(:,:,m) = shiftmtx(P.eta(m),N,T);
%         zeta(:,m) = P.A(m)*S(:,:,m)*P.mu;
%     end
%     
%     Dmu = D*P.mu;
%     valpha = P.var(1);
%     vbeta = P.var(2)*P.mu.^2;
%     vtau = P.var(3)*(Dmu).^2;
%     vtot = valpha + vbeta + vtau;
% 
%     delta = (Xn{iMC} - zeta)./sqrt(vtot);
%     
%     [hks(iMC),pks(iMC),ksstat(iMC),cvks(iMC)] = kstest(delta(:));
%     [had(iMC),pad(iMC),adstat(iMC),cvad(iMC)] = adtest(delta(:));
%     [hrun(iMC),prun(iMC),Runstat(iMC)] = runstest(delta(:));
%     
end


%% Plot parameter distributions

% figure('Name','sigma_alpha^2');
% histogram(vEst(1,:));
% xlabel('\sigma_\alpha^2')
% 
fprintf('True value: %.4g\n',Noise.add^2)
fprintf('Mean sigma_alpha^2: %.4g\n', mean(vEst(1,:)));
fprintf('Relative bias: %.4f\n', mean(vEst(1,:))/Noise.add^2);
% fprintf('Standard deviation sigma_alpha^2: %.4g\n',std(v0Est(1,:)));
% fprintf('Mean standard error sigma_alpha^2: %.4g\n\n',mean(v0Err(1,:)));
fprintf('\n')

% figure('Name','sigma_beta^2');
% histogram(vEst(2,:));
% xlabel('\sigma_\beta^2')
% 
fprintf('True value: %.4g\n',Noise.mult^2)
fprintf('Mean sigma_beta^2: %.4g\n', mean(vEst(2,:)));
fprintf('Relative bias: %.4f\n', mean(vEst(2,:))/Noise.mult^2);
% fprintf('Standard deviation sigma_beta^2: %.4g\n',std(v0Est(2,:)));
% fprintf('Mean standard error sigma_beta^2: %.4g\n\n',mean(v0Err(2,:)));
fprintf('\n')

% figure('Name','sigma_tau^2');
% histogram(vEst(3,:));
% xlabel('\sigma_\tau^2')
% 
fprintf('True value: %.4g\n',Noise.time^2)
fprintf('Mean sigma_tau^2: %.4g\n', mean(vEst(3,:)));
fprintf('Relative bias: %.4f\n', mean(vEst(3,:))/Noise.time^2);
% fprintf('Standard deviation sigma_tau^2: %.4g\n',std(v0Est(3,:)));
% fprintf('Mean standard error sigma_tau^2: %.4g\n\n',mean(v0Err(3,:)));
fprintf('\n')

% figure('Name','Kolmogorov-Smirnov statistic');
% histogram(ksstat)
% xlabel('D')
% 
% fprintf(...
%     'Number of Kolmogorov-Smirnov rejections (alpha = 5%%): %d/%d\n',...
%     sum(hks),nMC);
% 
% figure('Name','Anderson-Darling statistic');
% histogram(adstat)
% xlabel('A^2')
% 
% fprintf('Number of Anderson-Darling rejections (alpha = 5%%): %d/%d\n',...
%     sum(had),nMC);
% 
% figure('Name','Runs statistic');
% histogram([Runstat.z])
% xlabel('Z')
% 
% fprintf('Number of run test rejections (alpha = 5%%): %d/%d\n',...
%     sum(hrun),nMC);

%% Stop timer
toc(tStart)

%% Save results
strNow = char(datetime('now','Format','yyyy-MM-dd''T''HHmmss'));
save(['mctdnoise-' strNow])
disp(strNow)<|MERGE_RESOLUTION|>--- conflicted
+++ resolved
@@ -22,15 +22,7 @@
 t=t(:);
 
 xfun = @(t,t0,w) (1-2*((t-t0)/w).^2).*exp(-((t-t0)/w).^2);
-<<<<<<< HEAD
 mu = xfun(t, tc, w);
-=======
-mu = xfun(t,tc,w);
-
-% % Compute derivative matrix
-% fun = @(theta,w) -1i*w;
-% D = tdtf(fun,0,N,T);
->>>>>>> 69435452
 
 %% Run Monte Carlo simulation
 
@@ -88,25 +80,15 @@
     
     % Generate noisy data
     x = zeros(N,M);
-<<<<<<< HEAD
     A(iMC, :) = 1 + sigma_A*randn(1,M);
     eta(iMC, :) = sigma_eta*randn(1,M);
-=======
-    Ai = [1, 1 + sigma_A*randn(1,M-1)];
-    etai = [0, sigma_eta*randn(1,M-1)];
->>>>>>> 69435452
     for jj = 1:M
         x(:,jj) = Ai(jj)...
             *xfun(t, tc + sigma_tau*randn(N,1) + etai(jj), w);
     end
     Xn{iMC} = x + sigma_alpha*randn(N,M) + sigma_beta*x.*randn(N,M);
-<<<<<<< HEAD
-    
-    % Fit Xn for A and eta, holding logv constant and using known mu
-=======
 
     % Fit for eta
->>>>>>> 69435452
     Fix = struct('logv', true, ...
         'mu', true, ...
         'A', true, ...
@@ -115,28 +97,14 @@
         'eta', false);
     v0 = mean(var(Xn{iMC},1,2))*[1;eps;eps];
     mu0 = mean(Xn{iMC},2);
-<<<<<<< HEAD
-=======
     mu0 = (mu0\Xn{iMC}(:,1))*mu0;
->>>>>>> 69435452
     Options = struct('v0', v0, ...
         'mu0', mu0, ...
         'ts', T, ...
         'Fix', Fix, ...
         'Ignore', Ignore);
-    P0 = tdnoisefit(Xn{iMC}, Options);
-
-<<<<<<< HEAD
-    % Fit for v
-    Fix = struct('logv', false, ...
-        'mu', true, ...
-        'A', true, ...
-        'eta', true);
-    Ignore = struct('A', false, ...
-        'eta', false);
-    Options = struct('v0', v0(1)*[1;1;1], ...
-        'mu0', mu0, ...
-=======
+    P0 = tdnoisefit(Xn{iMC},Options);
+
     % Fit for A
     Fix = struct('logv', true, ...
         'mu', true, ...
@@ -146,7 +114,6 @@
         'eta', false);
     Options = struct('v0', P0.var, ...
         'mu0', P0.mu, ...
->>>>>>> 69435452
         'A0', P0.A, ...
         'eta0', P0.eta, ...
         'ts', T, ...
@@ -154,19 +121,6 @@
         'Ignore', Ignore);
     P1 = tdnoisefit(Xn{iMC},Options);
 
-<<<<<<< HEAD
-    % Fit for v, eta, and A
-    Fix = struct('logv', false, ...
-        'mu', true, ...
-        'A', false, ...
-        'eta', false);
-    Ignore = struct('A', false, ...
-        'eta', false);
-    Options = struct('v0', P1.var, ...
-        'mu0', mu0, ...
-        'A0', P0.A, ...
-        'eta0', P0.eta, ...
-=======
     % Fit for mu
     Fix = struct('logv' ,true, ...
         'mu', false, ...
@@ -176,7 +130,6 @@
         'mu0', P1.mu, ...
         'A0', P1.A, ...
         'eta0', P1.eta, ...
->>>>>>> 69435452
         'ts', T, ...
         'Fix', Fix, ...
         'Ignore', Ignore);
